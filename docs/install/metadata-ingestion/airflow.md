--- conflicted
+++ resolved
@@ -61,9 +61,5 @@
     workflow.stop()
 ```
 
-<<<<<<< HEAD
 Create a Workflow instance and pass a hive configuration which will read metadata from Hive
 and ingest into OpenMetadata Server. You can customize this configuration or add different connectors please refer to our [examples](https://github.com/open-metadata/OpenMetadata/tree/main/ingestion/examples/workflows) and refer to [Metadata Connectors](
-=======
-Create a Worfklow instance and pass a hive configuration which will read metadata from Hive and ingest into OpenMetadata Server. You can customize this configuration or add different connectors please refer to our [examples](https://github.com/open-metadata/OpenMetadata/tree/main/ingestion/examples/workflows) and refer to \[Metadata Connectors\]\(
->>>>>>> fa7ae17a
